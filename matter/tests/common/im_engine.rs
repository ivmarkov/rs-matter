--- conflicted
+++ resolved
@@ -94,11 +94,8 @@
             pid: 11,
             hw_ver: 12,
             sw_ver: 13,
-<<<<<<< HEAD
+            serial_no: "aabbccdd".to_string(),
             device_name: "Test Device".to_string(),
-=======
-            serial_no: "aabbccdd".to_string(),
->>>>>>> 40f4fd5d
         };
 
         let dev_att = Box::new(DummyDevAtt {});
@@ -110,9 +107,6 @@
         // Only allow the standard peer node id of the IM Engine
         default_acl.add_subject(IM_ENGINE_PEER_ID).unwrap();
         acl_mgr.add(default_acl).unwrap();
-<<<<<<< HEAD
-        let dm = DataModel::new(&dev_det, dev_att, fabric_mgr, acl_mgr.clone(), pase_mgr).unwrap();
-=======
         let dm = DataModel::new(
             dev_det,
             dev_att,
@@ -121,7 +115,6 @@
             pase_mgr,
         )
         .unwrap();
->>>>>>> 40f4fd5d
 
         {
             let mut d = dm.node.write().unwrap();
