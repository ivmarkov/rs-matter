--- conflicted
+++ resolved
@@ -106,9 +106,6 @@
         // Only allow the standard peer node id of the IM Engine
         default_acl.add_subject(IM_ENGINE_PEER_ID).unwrap();
         acl_mgr.add(default_acl).unwrap();
-<<<<<<< HEAD
-        let dm = DataModel::new(&dev_det, dev_att, fabric_mgr, acl_mgr.clone()).unwrap();
-=======
         let dm = DataModel::new(
             dev_det,
             dev_att,
@@ -117,7 +114,6 @@
             pase_mgr,
         )
         .unwrap();
->>>>>>> f2dad913
 
         {
             let mut d = dm.node.write().unwrap();
